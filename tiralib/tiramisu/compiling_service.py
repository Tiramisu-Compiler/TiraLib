--- conflicted
+++ resolved
@@ -517,17 +517,7 @@
                 )
 
                 if compiler.stdout:
-<<<<<<< HEAD
                     results += [float(x) for x in compiler.stdout.split()]
-
-=======
-                    max_millis_per_run = max_mins_per_schedule * 60 * 1000
-                    exec_time = float(compiler.stdout)
-                    results = [exec_time]
-                    if exec_time > max_millis_per_run / max_runs:
-                        max_runs = int(max_millis_per_run / exec_time)
-                        max_runs = max(0, max_runs - 1)
->>>>>>> e86371b1
                 else:
                     logger.error("No output from schedule execution")
                     logger.error(compiler.stderr)
